from pprint import pprint
import sys

from paver.easy import task, needs, path, sh, cmdopts, options
from paver.setuputils import setup, find_package_data

import version
sys.path.append(path('.').abspath())
from arduino_rpc import get_sketch_directory, package_path
try:
    from arduino_rpc.proto import CodeGenerator
except ImportError:
    import warnings

    warnings.warn('Could not import `clang`-based code-generator.')


arduino_rpc_files = find_package_data(package='arduino_rpc',
                                      where='arduino_rpc',
                                      only_in_packages=False)
pprint(arduino_rpc_files)

PROTO_PREFIX = 'commands'

DEFAULT_ARDUINO_BOARDS = ['uno']

setup(name='wheeler.arduino_rpc',
      version=version.getVersion(),
      description='Arduino RPC node packaged as Python package.',
      author='Christian Fobel',
      author_email='christian@fobel.net',
      url='http://github.com/wheeler-microfluidics/arduino_rpc.git',
      license='GPLv2',
<<<<<<< HEAD
      install_requires=['nadamq', 'path_helpers', 'bitarray',
                        'arduino_helpers'],
=======
      install_requires=['path_helpers', 'bitarray', 'arduino_helpers',
                        'clang_helpers'],
>>>>>>> 05ce6a07
      packages=['arduino_rpc'],
      package_data=arduino_rpc_files)


@task
def generate_protobuf_definitions():
    code_generator = CodeGenerator(get_sketch_directory().joinpath('Node.h'))
    definition_str = code_generator.get_protobuf_definitions()
    output_dir = package_path().joinpath('protobuf').abspath()
    output_file = output_dir.joinpath('%s.proto' % PROTO_PREFIX)
    with output_file.open('wb') as output:
        output.write(definition_str)


@task
def generate_command_processor_header():
    code_generator = CodeGenerator(get_sketch_directory().joinpath('Node.h'))
    header_str = code_generator.get_command_processor_header()
    output_dir = get_sketch_directory()
    output_file = output_dir.joinpath('NodeCommandProcessor.h')
    with output_file.open('wb') as output:
        output.write(header_str)


@task
# Generate protocol buffer request and response definitions, implementing an
# RPC API using the union message pattern suggested in the [`nanopb`][1]
# examples.
#
# [1]: https://code.google.com/p/nanopb/source/browse/examples/using_union_messages/README.txt
@needs('generate_protobuf_definitions')
def generate_nanopb_code():
    nanopb_home = package_path().joinpath('libs', 'nanopb').abspath()
    output_dir = package_path().joinpath('protobuf').abspath()
    sh('cd %s; ./protoc.sh %s %s.proto .' % (output_dir, nanopb_home,
                                             PROTO_PREFIX))


@task
@needs('generate_nanopb_code')
def copy_nanopb_python_module():
    code_dir = package_path().joinpath('protobuf', 'py').abspath()
    output_dir = package_path().abspath()
    protobuf_commands_file = list(code_dir.files('*_pb2.py'))[0]
    protobuf_commands_file.copy(output_dir.joinpath('protobuf_commands.py'))


@task
@needs('copy_nanopb_python_module', 'generate_command_processor_header')
@cmdopts([('sconsflags=', 'f', 'Flags to pass to SCons.'),
          ('boards=', 'b', 'Comma-separated list of board names to compile '
           'for (e.g., `uno`).')])
def build_firmware():
    scons_flags = getattr(options, 'sconsflags', '')
    boards = [b.strip() for b in getattr(options, 'boards', '').split(',')
              if b.strip()]
    if not boards:
        boards = DEFAULT_ARDUINO_BOARDS
    for board in boards:
        # Compile firmware once for each specified board.
        sh('scons %s ARDUINO_BOARD="%s"' % (scons_flags, board))


@task
@needs('generate_setup', 'minilib', 'build_firmware',
       'setuptools.command.sdist')
def sdist():
    """Overrides sdist to make sure that our setup.py is generated."""
    pass<|MERGE_RESOLUTION|>--- conflicted
+++ resolved
@@ -6,7 +6,6 @@
 
 import version
 sys.path.append(path('.').abspath())
-from arduino_rpc import get_sketch_directory, package_path
 try:
     from arduino_rpc.proto import CodeGenerator
 except ImportError:
@@ -31,19 +30,16 @@
       author_email='christian@fobel.net',
       url='http://github.com/wheeler-microfluidics/arduino_rpc.git',
       license='GPLv2',
-<<<<<<< HEAD
       install_requires=['nadamq', 'path_helpers', 'bitarray',
-                        'arduino_helpers'],
-=======
-      install_requires=['path_helpers', 'bitarray', 'arduino_helpers',
-                        'clang_helpers'],
->>>>>>> 05ce6a07
+                        'arduino_helpers', 'clang_helpers'],
       packages=['arduino_rpc'],
       package_data=arduino_rpc_files)
 
 
 @task
 def generate_protobuf_definitions():
+    from arduino_rpc import get_sketch_directory, package_path
+
     code_generator = CodeGenerator(get_sketch_directory().joinpath('Node.h'))
     definition_str = code_generator.get_protobuf_definitions()
     output_dir = package_path().joinpath('protobuf').abspath()
@@ -54,6 +50,8 @@
 
 @task
 def generate_command_processor_header():
+    from arduino_rpc import get_sketch_directory
+
     code_generator = CodeGenerator(get_sketch_directory().joinpath('Node.h'))
     header_str = code_generator.get_command_processor_header()
     output_dir = get_sketch_directory()
@@ -70,6 +68,8 @@
 # [1]: https://code.google.com/p/nanopb/source/browse/examples/using_union_messages/README.txt
 @needs('generate_protobuf_definitions')
 def generate_nanopb_code():
+    from arduino_rpc import package_path
+
     nanopb_home = package_path().joinpath('libs', 'nanopb').abspath()
     output_dir = package_path().joinpath('protobuf').abspath()
     sh('cd %s; ./protoc.sh %s %s.proto .' % (output_dir, nanopb_home,
@@ -79,6 +79,8 @@
 @task
 @needs('generate_nanopb_code')
 def copy_nanopb_python_module():
+    from arduino_rpc import package_path
+
     code_dir = package_path().joinpath('protobuf', 'py').abspath()
     output_dir = package_path().abspath()
     protobuf_commands_file = list(code_dir.files('*_pb2.py'))[0]
